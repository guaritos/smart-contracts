--- conflicted
+++ resolved
@@ -11,19 +11,15 @@
 /// - One NFT per flagged address (non-fungible, unique)
 /// - Useful for decentralized reputation systems and governance-based trust
 module guaritos::nft_blacklist {
-<<<<<<< HEAD
     use aptos_framework::account;
     use aptos_framework::event;
     use aptos_token::collection;
     use aptos_token::token;
     use aptos_token::property_map;
-=======
->>>>>>> 3804c0c4
     use std::signer;
     use std::string::{Self, String};
     use std::option::{Self, Option};
     use std::vector;
-<<<<<<< HEAD
 
     /// Error when NFT already exists
     /// Error when NFT already exists
@@ -38,37 +34,17 @@
     /// Error when address is already blacklisted
     const E_ADDRESS_ALREADY_BLACKLISTED: u64 = 4;
     
-=======
-    use aptos_framework::account;
-    use aptos_framework::event;
-    use aptos_token::collection;
-    use aptos_token::token;
-    use aptos_token::property_map;
-
-    /// Error when NFT already exists
-    const E_NFT_ALREADY_EXISTS: u64 = 1;
-    /// Error when no access permission
-    const E_NO_ACCESS: u64 = 2;
-    /// Error when NFT does not exist
-    const E_NFT_NOT_EXISTS: u64 = 3;
-    /// Error when address is already blacklisted
-    const E_ADDRESS_ALREADY_BLACKLISTED: u64 = 4;
->>>>>>> 3804c0c4
     /// Error when address is not blacklisted
     const E_ADDRESS_NOT_BLACKLISTED: u64 = 5;
 
     /// Collection name for NFT Blacklist
-<<<<<<< HEAD
     /// Collection name for NFT Blacklist
-=======
->>>>>>> 3804c0c4
     const COLLECTION_NAME: vector<u8> = b"DAO Blacklist NFT";
     const COLLECTION_DESCRIPTION: vector<u8> = b"Unique NFT for DAO blacklist management";
     const TOKEN_NAME: vector<u8> = b"Blacklist Authority";
     const TOKEN_DESCRIPTION: vector<u8> = b"Authority token for managing DAO blacklist";
 
     /// Struct for storing NFT Blacklist information
-<<<<<<< HEAD
     /// Struct for storing NFT Blacklist information
     struct BlacklistNFT has key {
         /// Address that owns the NFT
@@ -82,24 +58,11 @@
         token_address: address,
         /// Signer capability to manage collection
         /// Signer capability to manage collection
-=======
-    struct BlacklistNFT has key {
-        /// Address that owns the NFT
-        owner: address,
-        /// Blacklist addresses
-        blacklisted_addresses: vector<address>,
-        /// Token object of the NFT
-        token_address: address,
-        /// Signer capability to manage collection
->>>>>>> 3804c0c4
         signer_cap: account::SignerCapability,
     }
 
     /// Event when NFT is created
-<<<<<<< HEAD
     /// Event when NFT is created
-=======
->>>>>>> 3804c0c4
     #[event]
     struct NFTCreated has drop, store {
         owner: address,
@@ -108,10 +71,7 @@
     }
 
     /// Event when address is added to blacklist
-<<<<<<< HEAD
     /// Event when address is added to blacklist
-=======
->>>>>>> 3804c0c4
     #[event]
     struct AddressBlacklisted has drop, store {
         blacklisted_address: address,
@@ -120,10 +80,7 @@
     }
 
     /// Event when address is removed from blacklist
-<<<<<<< HEAD
     /// Event when address is removed from blacklist
-=======
->>>>>>> 3804c0c4
     #[event]
     struct AddressUnblacklisted has drop, store {
         unblacklisted_address: address,
@@ -132,10 +89,7 @@
     }
 
     /// Event when NFT is transferred
-<<<<<<< HEAD
     /// Event when NFT is transferred
-=======
->>>>>>> 3804c0c4
     #[event]
     struct NFTTransferred has drop, store {
         from: address,
@@ -144,7 +98,6 @@
     }
 
     /// Initialize module (only called once)
-<<<<<<< HEAD
     /// Initialize module (only called once)
     fun init_module(dao: &signer) {
         // Create resource account to manage collection
@@ -153,13 +106,6 @@
         
         // Create collection
         // Create collection
-=======
-    fun init_module(dao: &signer) {
-        // Create resource account to manage collection
-        let (resource_signer, signer_cap) = account::create_resource_account(dao, b"nft_blacklist_seed");
-        
-        // Create collection
->>>>>>> 3804c0c4
         collection::create_unlimited_collection(
             &resource_signer,
             string::utf8(COLLECTION_DESCRIPTION),
@@ -169,7 +115,6 @@
         );
 
         // Store signer capability
-<<<<<<< HEAD
         // Store signer capability
         move_to(dao, BlacklistNFT {
             owner: @0x0, // No owner yet
@@ -177,44 +122,26 @@
             blacklisted_addresses: vector::empty(),
             token_address: @0x0, // No token yet
             token_address: @0x0, // No token yet
-=======
-        move_to(dao, BlacklistNFT {
-            owner: @0x0, // No owner yet
-            blacklisted_addresses: vector::empty(),
-            token_address: @0x0, // No token yet
->>>>>>> 3804c0c4
             signer_cap,
         });
     }
 
     /// Create unique NFT Blacklist (can only be called once)
-<<<<<<< HEAD
     /// Create unique NFT Blacklist (can only be called once)
-=======
->>>>>>> 3804c0c4
     public entry fun create_blacklist_nft(creator: &signer) acquires BlacklistNFT {
         let creator_addr = signer::address_of(creator);
         
         // Check if NFT already exists
-<<<<<<< HEAD
         // Check if NFT already exists
-=======
->>>>>>> 3804c0c4
         let blacklist_nft = borrow_global_mut<BlacklistNFT>(@dao_address);
         assert!(blacklist_nft.owner == @0x0, E_NFT_ALREADY_EXISTS);
 
         // Create resource signer
-<<<<<<< HEAD
         // Create resource signer
         let resource_signer = account::create_signer_with_capability(&blacklist_nft.signer_cap);
 
         // Create token
         // Create token
-=======
-        let resource_signer = account::create_signer_with_capability(&blacklist_nft.signer_cap);
-
-        // Create token
->>>>>>> 3804c0c4
         let token_constructor_ref = token::create_named_token(
             &resource_signer,
             string::utf8(COLLECTION_NAME),
@@ -225,7 +152,6 @@
         );
 
         // Get token address
-<<<<<<< HEAD
         // Get token address
         let token_address = token::address_from_constructor_ref(&token_constructor_ref);
 
@@ -235,22 +161,11 @@
         
         // Transfer token to creator
         // Transfer token to creator
-=======
-        let token_address = token::address_from_constructor_ref(&token_constructor_ref);
-
-        // Create transfer ref to enable token transfer
-        let transfer_ref = token::generate_transfer_ref(&token_constructor_ref);
-        
-        // Transfer token to creator
->>>>>>> 3804c0c4
         let linear_transfer_ref = token::generate_linear_transfer_ref(&transfer_ref);
         token::transfer_with_ref(linear_transfer_ref, creator_addr);
 
         // Update NFT information
-<<<<<<< HEAD
         // Update NFT information
-=======
->>>>>>> 3804c0c4
         blacklist_nft.owner = creator_addr;
         blacklist_nft.token_address = token_address;
 
@@ -263,16 +178,12 @@
     }
 
     /// Add address to blacklist (only NFT owner can call)
-<<<<<<< HEAD
     /// Add address to blacklist (only NFT owner can call)
-=======
->>>>>>> 3804c0c4
     public entry fun add_to_blacklist(owner: &signer, address_to_blacklist: address) acquires BlacklistNFT {
         let owner_addr = signer::address_of(owner);
         let blacklist_nft = borrow_global_mut<BlacklistNFT>(@dao_address);
         
         // Check ownership
-<<<<<<< HEAD
         // Check ownership
         assert!(blacklist_nft.owner == owner_addr, E_NO_ACCESS);
         
@@ -282,14 +193,6 @@
         
         // Add to blacklist
         // Add to blacklist
-=======
-        assert!(blacklist_nft.owner == owner_addr, E_NO_ACCESS);
-        
-        // Check if address is already in blacklist
-        assert!(!vector::contains(&blacklist_nft.blacklisted_addresses, &address_to_blacklist), E_ADDRESS_ALREADY_BLACKLISTED);
-        
-        // Add to blacklist
->>>>>>> 3804c0c4
         vector::push_back(&mut blacklist_nft.blacklisted_addresses, address_to_blacklist);
 
         // Emit event
@@ -301,17 +204,16 @@
     }
 
     /// Remove address from blacklist (only NFT owner can call)
-<<<<<<< HEAD
     /// Remove address from blacklist (only NFT owner can call)
-=======
->>>>>>> 3804c0c4
     public entry fun remove_from_blacklist(owner: &signer, address_to_remove: address) acquires BlacklistNFT {
         let owner_addr = signer::address_of(owner);
         let blacklist_nft = borrow_global_mut<BlacklistNFT>(@dao_address);
         
         // Check ownership
+        // Check ownership
         assert!(blacklist_nft.owner == owner_addr, E_NO_ACCESS);
         
+        // Find and remove address from blacklist
         // Find and remove address from blacklist
         let (found, index) = vector::index_of(&blacklist_nft.blacklisted_addresses, &address_to_remove);
         assert!(found, E_ADDRESS_NOT_BLACKLISTED);
@@ -327,13 +229,17 @@
     }
 
     /// Transfer NFT to new owner
+    /// Transfer NFT to new owner
     public entry fun transfer_nft(current_owner: &signer, new_owner: address) acquires BlacklistNFT {
         let current_owner_addr = signer::address_of(current_owner);
         let blacklist_nft = borrow_global_mut<BlacklistNFT>(@dao_address);
         
         // Check ownership
+        // Check ownership
         assert!(blacklist_nft.owner == current_owner_addr, E_NO_ACCESS);
         
+        // Transfer token (need to implement token transfer logic)
+        // Update owner
         // Transfer token (need to implement token transfer logic)
         // Update owner
         blacklist_nft.owner = new_owner;
@@ -347,6 +253,7 @@
     }
 
     /// Check if address is in blacklist
+    /// Check if address is in blacklist
     #[view]
     public fun is_blacklisted(address_to_check: address): bool acquires BlacklistNFT {
         let blacklist_nft = borrow_global<BlacklistNFT>(@dao_address);
@@ -354,6 +261,7 @@
     }
 
     /// Get current owner of NFT
+    /// Get current owner of NFT
     #[view]
     public fun get_owner(): address acquires BlacklistNFT {
         let blacklist_nft = borrow_global<BlacklistNFT>(@dao_address);
@@ -361,6 +269,7 @@
     }
 
     /// Get NFT token address
+    /// Get NFT token address
     #[view]
     public fun get_token_address(): address acquires BlacklistNFT {
         let blacklist_nft = borrow_global<BlacklistNFT>(@dao_address);
@@ -368,6 +277,7 @@
     }
 
     /// Get blacklist addresses
+    /// Get blacklist addresses
     #[view]
     public fun get_blacklisted_addresses(): vector<address> acquires BlacklistNFT {
         let blacklist_nft = borrow_global<BlacklistNFT>(@dao_address);
@@ -375,12 +285,14 @@
     }
 
     /// Check if NFT has been created
+    /// Check if NFT has been created
     #[view]
     public fun nft_exists(): bool acquires BlacklistNFT {
         let blacklist_nft = borrow_global<BlacklistNFT>(@dao_address);
         blacklist_nft.owner != @0x0
     }
 
+    /// Get number of addresses in blacklist
     /// Get number of addresses in blacklist
     #[view]
     public fun get_blacklist_count(): u64 acquires BlacklistNFT {
